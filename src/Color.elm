--- conflicted
+++ resolved
@@ -54,11 +54,7 @@
 -}
 fromRgba : { red : Float, green : Float, blue : Float, alpha : Float } -> Color
 fromRgba { red, green, blue, alpha } =
-    RgbaSpace
-        (clamp 0 1 red)
-        (clamp 0 1 green)
-        (clamp 0 1 blue)
-        (clamp 0 1 alpha)
+    RgbaSpace red green blue alpha
 
 
 {-| Creates a `Color` from RGBA (red, green, blue, alpha) values between 0.0 and 1.0 (inclusive).
@@ -95,11 +91,6 @@
 See also: [`rgba`](#rgba)
 
 -}
-<<<<<<< HEAD
-fromRgba : { red : Float, green : Float, blue : Float, alpha : Float } -> Color
-fromRgba { red, green, blue, alpha } =
-    RgbaSpace red green blue alpha
-=======
 rgb255 : Int -> Int -> Int -> Color
 rgb255 r g b =
     rgb (scaleChannel r) (scaleChannel g) (scaleChannel b)
@@ -108,7 +99,6 @@
 scaleChannel : Int -> Float
 scaleChannel c =
     toFloat c / 255
->>>>>>> 00887fff
 
 
 {-| Extract the RGBA (red, green, blue, alpha) components out of a `Color` value.
